use bevy::{
    ecs::{entity::EntityMap, reflect::ReflectMapEntities},
    prelude::*,
<<<<<<< HEAD
    reflect::{Reflect, TypeRegistry},
    utils::{HashMap, HashSet},
=======
    reflect::{Reflect, TypeRegistryInternal},
    utils::HashMap,
>>>>>>> 730d4d7f
};
use std::{fmt::Debug, num::Wrapping};

use crate::rollback::Rollback;

#[derive(Resource, Default)]
pub struct RollbackSnapshots(pub(crate) Vec<WorldSnapshot>);

/// Maps rollback_ids to entity id+generation. Necessary to track entities over time.
fn rollback_id_map(world: &mut World) -> HashMap<Rollback, Entity> {
    let mut rid_map = HashMap::default();
    let mut query = world.query::<(Entity, &Rollback)>();
    for (entity, rollback) in query.iter(world) {
        assert!(!rid_map.contains_key(rollback));
        rid_map.insert(*rollback, entity);
    }
    rid_map
}

struct RollbackEntity {
    pub entity: Entity,
    pub rollback_id: Rollback,
    pub components: Vec<Box<dyn Reflect>>,
}

impl Default for RollbackEntity {
    fn default() -> Self {
        Self {
            entity: Entity::from_raw(0),
            rollback_id: Rollback::new(Entity::from_raw(0)),
            components: Default::default(),
        }
    }
}

impl Debug for RollbackEntity {
    fn fmt(&self, f: &mut std::fmt::Formatter<'_>) -> std::fmt::Result {
        f.debug_struct("RollbackEntity")
            .field("id", &self.entity)
            .field("generation", &self.entity.generation())
            .field("rollback_id", &self.rollback_id)
            .finish()
    }
}

/// Holds registered components of `Rollback` tagged entities, as well as registered resources to save and load from/to the real bevy world.
/// The `checksum` is the sum of hash-values from all hashable objects. It is a sum for the checksum to be order insensitive. This of course
/// is not the best checksum to ever exist, but it is a starting point.
#[derive(Default)]
pub(crate) struct WorldSnapshot {
    entities: Vec<RollbackEntity>,
    pub resources: Vec<Box<dyn Reflect>>,
    pub checksum: u64,
}

impl WorldSnapshot {
    pub(crate) fn from_world(world: &World, type_registry: &TypeRegistryInternal) -> Self {
        let mut snapshot = WorldSnapshot::default();

        // create a `RollbackEntity` for every entity tagged with rollback
        for archetype in world.archetypes().iter() {
            let entities_offset = snapshot.entities.len();
            for entity in archetype.entities() {
                let entity = entity.entity();
                if let Some(rollback) = world.get::<Rollback>(entity) {
                    snapshot.entities.push(RollbackEntity {
                        entity,
                        rollback_id: *rollback,
                        components: Vec::new(),
                    });
                }
            }

            // fill the component vectors of rollback entities
            for component_id in archetype.components() {
                let reflect_component = world
                    .components()
                    .get_info(component_id)
                    .and_then(|info| type_registry.get(info.type_id().unwrap()))
                    .and_then(|registration| registration.data::<ReflectComponent>());
                if let Some(reflect_component) = reflect_component {
                    for (i, entity) in archetype
                        .entities()
                        .iter()
                        .filter(|&entity| world.get::<Rollback>(entity.entity()).is_some())
                        .enumerate()
                    {
                        let entity = entity.entity();
                        let entity_ref = world.entity(entity);
                        if let Some(component) = reflect_component.reflect(entity_ref) {
                            assert_eq!(entity, snapshot.entities[entities_offset + i].entity);
                            // add the hash value of that component to the shapshot checksum, if that component supports hashing
                            if let Some(hash) = component.reflect_hash() {
                                // wrapping semantics to avoid overflow
                                snapshot.checksum =
                                    (Wrapping(snapshot.checksum) + Wrapping(hash)).0;
                            }
                            // add the component to the shapshot
                            snapshot.entities[entities_offset + i]
                                .components
                                .push(component.clone_value());
                        }
                    }
                }
            }
        }

        // go through all resources and clone those that are registered
        for (component_id, _) in world.storages().resources.iter() {
            let reflect_component = world
                .components()
                .get_info(component_id)
                .and_then(|info| type_registry.get(info.type_id().unwrap()))
                .and_then(|registration| registration.data::<ReflectResource>());
            if let Some(reflect_resource) = reflect_component {
                if let Some(resource) = reflect_resource.reflect(world) {
                    // add the hash value of that resource to the shapshot checksum, if that resource supports hashing
                    if let Some(hash) = resource.reflect_hash() {
                        snapshot.checksum = (Wrapping(snapshot.checksum) + Wrapping(hash)).0;
                    }
                    // add the resource to the shapshot
                    snapshot.resources.push(resource.clone_value());
                }
            }
        }

        snapshot
    }

    pub(crate) fn write_to_world(&self, world: &mut World, type_registry: &TypeRegistryInternal) {
        let mut rid_map = rollback_id_map(world);

        // Keep track of entities which are being rolled back
        let mut rollback_entities = HashSet::new();

        // Mapping of the old entity ids ( when snapshot was taken ) to new entity ids
        let mut entity_map = EntityMap::default();

        // first, we write all entities
        for rollback_entity in self.entities.iter() {
            // find the corresponding current entity or create new entity, if it doesn't exist
            let entity = *rid_map
                .entry(rollback_entity.rollback_id)
                .or_insert_with(|| world.spawn(rollback_entity.rollback_id).id());

            // Add the mapping from the old entity ID to the new entity ID
            entity_map.insert(rollback_entity.entity, entity);

            // Keep track of rollback entities for later...
            rollback_entities.insert(rollback_entity.entity);

            // for each registered type, check what we need to do
            for registration in type_registry.iter() {
                let type_id = registration.type_id();
                let Some(reflect_component) = registration.data::<ReflectComponent>() else {
                    continue;
                };

                if world.entity(entity).contains_type_id(type_id) {
                    // the entity in the world has such a component
                    match rollback_entity
                        .components
                        .iter()
                        .find(|comp| comp.type_name() == registration.type_name())
                    {
                        // if we have data saved in the snapshot, overwrite the world
                        Some(component) => {
                            // Note: It's important that we remove and re-insert instead of just
                            // apply().
                            //
                            // For example, an apply() will do an in-place update such that apply an
                            // array to an array will add items to the array instead of completely
                            // replacing the current array with the new one.
                            let mut entity_mut = world.entity_mut(entity);
                            reflect_component.remove(&mut entity_mut);
                            reflect_component.insert(&mut entity_mut, &**component);
                        }
                        // if we don't have any data saved, we need to remove that component from the entity
                        None => {
                            let mut entity_mut = world.entity_mut(entity);
                            reflect_component.remove(&mut entity_mut);
                        }
                    }
                } else {
                    // the entity in the world has no such component
                    if let Some(component) = rollback_entity
                        .components
                        .iter()
                        .find(|comp| comp.type_name() == registration.type_name())
                    {
                        // if we have data saved in the snapshot, add the component to the entity
                        let mut entity_mut = world.entity_mut(entity);
                        reflect_component.insert(&mut entity_mut, &**component);
                    }
                    // if both the snapshot and the world does not have the registered component, we don't need to to anything
                }
            }

            // afterwards, remove the pair from the map (leftover entities will need to be despawned)
            rid_map.remove(&rollback_entity.rollback_id);
        }

        // despawn entities which have a rollback component but where not present in the snapshot
        for (_, v) in rid_map.iter() {
            world.despawn(*v);
        }

        // then, we write all resources
        for registration in type_registry.iter() {
            let reflect_resource = match registration.data::<ReflectResource>() {
                Some(res) => res,
                None => {
                    continue;
                }
            };

            match reflect_resource.reflect(world) {
                // the world has such a resource
                Some(_) => {
                    // check if we have saved such a resource
                    match self
                        .resources
                        .iter()
                        .find(|res| res.type_name() == registration.type_name())
                    {
                        // if both the world and the snapshot has the resource, apply the values
                        Some(snapshot_res) => {
                            reflect_resource.apply(world, &**snapshot_res);
                        }
                        // if only the world has the resource, but it doesn't exist in the snapshot, remove the resource
                        None => reflect_resource.remove(world),
                    }
                }
                // the world does not have this resource
                None => {
                    // if we have saved that resource, add it
                    if let Some(snapshot_res) = self
                        .resources
                        .iter()
                        .find(|res| res.type_name() == registration.type_name())
                    {
                        reflect_resource.insert(world, &**snapshot_res);
                    }
                    // if both the world and the snapshot does not have this resource, do nothing
                }
            }
        }

        // At this point, the map should only contain rollback entities
        debug_assert_eq!(entity_map.len(), rollback_entities.len());

        // For every type that reflects `MapEntities`, map the entities so that they reference the
        // new IDs after applying the snapshot.
        for reflect_map_entities in type_registry
            .iter()
            .filter_map(|reg| reg.data::<ReflectMapEntities>())
        {
            reflect_map_entities.map_all_entities(world, &mut entity_map)
        }

        // If the entity map is now larger than the set of rollback entities, then dead entities were created.
        // TODO: This workaround is required because the current behavior of `map_all_entities` is to change all entities,
        // creating dead entities instead of leaving them with their original value. If `EntityMapper` behavior changes,
        // then this workaround may no longer be required.
        if entity_map.len() > rollback_entities.len() {
            // Reverse dead-mappings, no-op correct mappings
            for original_entity in entity_map.keys().collect::<Vec<_>>() {
                let mapped_entity = entity_map.remove(original_entity).unwrap();

                if rollback_entities.remove(&original_entity) {
                    // Rollback entity was correctly mapped; no-op
                    entity_map.insert(mapped_entity, mapped_entity);
                } else {
                    // An untracked bystander was mapped to a dead end; reverse
                    entity_map.insert(mapped_entity, original_entity);
                }
            }

            // Map entities a second time, fixing dead entities
            for reflect_map_entities in type_registry
                .iter()
                .filter_map(|reg| reg.data::<ReflectMapEntities>())
            {
                reflect_map_entities.map_all_entities(world, &mut entity_map)
            }
        }
    }
}<|MERGE_RESOLUTION|>--- conflicted
+++ resolved
@@ -1,13 +1,8 @@
 use bevy::{
     ecs::{entity::EntityMap, reflect::ReflectMapEntities},
     prelude::*,
-<<<<<<< HEAD
-    reflect::{Reflect, TypeRegistry},
+    reflect::{Reflect, TypeRegistryInternal},
     utils::{HashMap, HashSet},
-=======
-    reflect::{Reflect, TypeRegistryInternal},
-    utils::HashMap,
->>>>>>> 730d4d7f
 };
 use std::{fmt::Debug, num::Wrapping};
 
